import re
import pandas as pd
import chemparse
<<<<<<< HEAD
import sympy as sp
=======
from .lets_get_kegg import infer_kegg_enzyme_pointers
>>>>>>> e18c30b8


def strip_ionic_states(formula):
    """
    Removes trailing ionic states from a chemical formula.

    Parameters:
    formula (str): The chemical formula from which to remove ionic states.

    Returns:
    str: The chemical formula without trailing ionic states.
    """
    # Regex to match trailing ionic states (+, -, +2, -4, etc.)
    return re.sub(r'[+-]\d*$', '', formula)


def convert_formula_to_dict(formula, strip_ionic=False):
    """
    Converts a chemical formula into a dictionary with element symbols as keys and their counts as values.

    Parameters:
    formula (str): The chemical formula to be converted.
    strip_ionic (bool, optional): Flag to indicate whether to remove ionic states from the formula. Default is False.

    Returns:
    dict: A dictionary where keys are element symbols and values are their counts in the formula.
    """

    # Count the occurrences of '*' followed by an optional number
    star_count = sum(int(num) if num else 1 for num in re.findall(r'\*(\d*)', formula))

    # Replace '*' followed by an optional number with an empty string
    formula_new = re.sub(r'\*\d*', '', formula)

    # Remove the ionic states
    if strip_ionic:
        formula_new = strip_ionic_states(formula_new)

    # Parse the formula into a dictionary
    formula_dict = {k: int(v) for k, v in chemparse.parse_formula(formula_new).items()}

    # Add the '*' count to the dictionary if there were any '*'
    if star_count > 0:
        formula_dict['*'] = star_count

    return formula_dict


def multiply_dict(input_dict, multiplier):
    """
    Multiplies each value in the input dictionary by the given multiplier.

    Parameters:
    input_dict (dict): The dictionary with values to be multiplied.
    multiplier (int or float): The number by which to multiply each value in the dictionary.

    Returns:
    dict: A new dictionary with the same keys as input_dict and values multiplied by the multiplier.
    """
    return {key: value * multiplier for key, value in input_dict.items()}


def add_dicts(dict1, dict2):
    """
    Adds the values of two dictionaries for matching keys.

    Parameters:
    dict1 (dict): The first dictionary.
    dict2 (dict): The second dictionary.

    Returns:
    dict: A new dictionary with keys from both input dictionaries.
          The values are the sum of values from dict1 and dict2 for matching keys.
    """
    return {key: dict1.get(key, 0) + dict2.get(key, 0) for key in set(dict1) | set(dict2)}


def subtract_dicts(dict1, dict2):
    """
    Subtracts the values of the second dictionary from the first dictionary for matching keys.

    Parameters:
    dict1 (dict): The first dictionary.
    dict2 (dict): The second dictionary.

    Returns:
    dict: A new dictionary with keys from both input dictionaries.
          The values are the result of subtracting values in dict2 from dict1 for matching keys.
    """
    return {key: dict1.get(key, 0) - dict2.get(key, 0) for key in set(dict1) | set(dict2)}


def compare_dict_keys(dict1, dict2):
    """
    Compares the keys of two dictionaries and identifies keys that are missing in each dictionary.

    Parameters:
    dict1 (dict): The first dictionary.
    dict2 (dict): The second dictionary.

    Returns:
    tuple: A tuple containing two sets:
           - The first set contains keys that are in dict1 but not in dict2.
           - The second set contains keys that are in dict2 but not in dict1.
    """
    missing_in_dict2 = set(dict1) - set(dict2)
    missing_in_dict1 = set(dict2) - set(dict1)
    return missing_in_dict2, missing_in_dict1


def compare_dicts(dict1, dict2):
    """
    Compares two dictionaries to check if they have the same keys and corresponding values.

    Parameters:
    dict1 (dict): The first dictionary to compare.
    dict2 (dict): The second dictionary to compare.

    Returns:
    bool: True if both dictionaries have the same keys and corresponding values, False otherwise.
    """
    return dict1.keys() == dict2.keys() and all(dict1[key] == dict2[key] for key in dict1)


def compare_dict_values(dict1, dict2):
    """
    Compares the values of two dictionaries and identifies differences.

    Parameters:
    dict1 (dict): The first dictionary.
    dict2 (dict): The second dictionary.

    Returns:
    tuple: A tuple containing two dictionaries:
           - The first dictionary contains key-value pairs from dict1 where the values differ from dict2.
           - The second dictionary contains key-value pairs from dict2 where the values differ from dict1.
    """
    diff_in_dict1 = {key: dict1.get(key) for key in set(dict1) | set(dict2) if dict1.get(key) != dict2.get(key)}
    diff_in_dict2 = {key: dict2.get(key) for key in set(dict1) | set(dict2) if dict1.get(key) != dict2.get(key)}
    return diff_in_dict1, diff_in_dict2


def get_formulas_from_ids(ids, c_data):
    """
    Retrieves the chemical formulas corresponding to a list of compound IDs from a DataFrame.

    Parameters:
    ids (list): A list of compound IDs.
    c_data (DataFrame): A pandas DataFrame containing compound data with 'compound_id' and 'formula' columns.

    Returns:
    list: A list of chemical formulas corresponding to the given compound IDs.
    """
    return c_data.loc[c_data["compound_id"].isin(ids), "formula"].tolist()


def clean_up_eq(eq):
    """
    Cleans up the chemical equation string by reformatting compound identifiers.

    Parameters:
    eq (str): The chemical equation string to be cleaned.

    Returns:
    str: The cleaned chemical equation string with compound identifiers reformatted.
    """
    # Replace 'n+1 C02616' with '(n+1) C02616'
    return re.sub(r'([A-Z]\d{5})\(([^)]+)\)', r'(\2) \1', eq)


def merge_duplicates(matches, coeff_out):
    """
    Merges duplicate entries in the matches list by summing their corresponding coefficients.

    Parameters:
    matches (list): A list of match identifiers.
    coeff_out (list): A list of coefficients corresponding to the matches.

    Returns:
    tuple: A tuple containing two lists:
           - The first list contains unique match identifiers.
           - The second list contains the summed coefficients for each unique match.
    """
    merged_coeff = {}
    for match, coeff in zip(matches, coeff_out):
        if match in merged_coeff:
            merged_coeff[match] = (
                merged_coeff[match] + coeff
                if isinstance(merged_coeff[match], int) and isinstance(coeff, int)
                else f"{merged_coeff[match]}+{coeff}"
            )
        else:
            merged_coeff[match] = coeff
    return list(merged_coeff.keys()), list(merged_coeff.values())


def side_to_dict(s):
    """
    Converts a chemical equation side into a dictionary with compounds as keys and their coefficients as values.

    Parameters:
    s (str): A string representing one side of a chemical equation.

    Returns:
    dict: A dictionary where keys are compound identifiers and values are their coefficients.
    """
    # Clean up the equation string
    s = clean_up_eq(s)

    # Split the string by compound identifiers and strip whitespace
    coeff = [c.strip() for c in re.split(r"[A-Z]\d{5}", s)]

    # Replace "+" with "1" and strip remaining whitespace
    coeff = [c if c != "+" else "1" for c in coeff]
    coeff = [c.replace("+ ", "").strip() for c in coeff]

    # Replace empty strings with 1
    coeff = [1 if c == '' else c for c in coeff]

    coeff_out = []
    for c in coeff:
        try:
            # Convert coefficients to integers if possible
            coeff_out.append(int(c))
        except ValueError:
            # Strip parentheses if conversion fails
            coeff_out.append(c.strip('(').strip(')'))
    # try:
    #     # Convert coefficients to integers if possible
    #     coeff_out = [int(c) for c in coeff]
    # except ValueError:
    #     coeff_out = [str(c).strip('(').strip(')') for c in coeff]

    # Find all compound identifiers in the string
    matches = re.findall(r"[A-Z]\d{5}", s)

    # Merge duplicates in matches and their corresponding coefficients
    matches, coeff_out = merge_duplicates(matches, coeff_out)

    # Create a dictionary with compound identifiers as keys and coefficients as values
    out = {k: v for k, v in zip(matches, coeff_out) if v != 0}
    return out


def eq_to_dict(eq):
    """
    Converts a chemical equation string into a tuple of dictionaries representing the reactants and products.

    Parameters:
    eq (str): A string representing a chemical equation, with reactants and products separated by '<=>'.

    Returns:
    tuple: A tuple containing two dictionaries:
           - The first dictionary represents the reactants.
           - The second dictionary represents the products.
    """
    return map(side_to_dict, eq.split('<=>'))


def dict_to_side(d):
    """
    Converts a dictionary of molecules and their counts into a string representation for one side of a chemical equation.

    Parameters:
    d (dict): A dictionary where keys are molecule identifiers and values are their counts.

    Returns:
    str: A string representation of the dictionary in the format 'count molecule + count molecule + ...'.
    """
    return ' + '.join(f"{v} {k}" for k, v in d.items())


def dicts_to_eq(reactants, products):
    """
    Converts dictionaries of reactants and products into a string representation of a chemical equation.

    Parameters:
    reactants (dict): A dictionary where keys are molecule identifiers and values are their counts for reactants.
    products (dict): A dictionary where keys are molecule identifiers and values are their counts for products.

    Returns:
    str: A string representation of the chemical equation in the format 'reactants <=> products'.
    """
    return f"{dict_to_side(reactants)} <=> {dict_to_side(products)}"


def strip_plus_x(input_string):
    """
    Removes any occurrences of '+<number>' from the input string and replaces remaining '+' characters with an empty string.

    Parameters:
    input_string (str): The string to be processed.

    Returns:
    str: The processed string with '+<number>' and '+' characters removed.
    """
    return re.sub(r'\+\d+', '', input_string).replace('+', '') if '+' in input_string else input_string


def get_ids_to_formulas(compound_dict, c_data):
    """
    Retrieves the chemical formulas corresponding to the compound IDs in the given dictionary.

    Parameters:
    compound_dict (dict): A dictionary where keys are compound IDs.
    c_data (DataFrame): A pandas DataFrame containing compound data with 'compound_id' and 'formula' columns.

    Returns:
    dict: A dictionary where keys are compound IDs and values are the corresponding chemical formulas with '+<number>' and '+' characters removed.
    """
    ids = list(set(sorted(compound_dict.keys())))
    formulas = get_formulas_from_ids(ids, c_data)
    return {id: strip_plus_x(formula) for id, formula in zip(ids, formulas)}


def convert_ids_to_formulas(in_dict, react_id_form):
    """
    Converts a dictionary of compound IDs to their corresponding chemical formulas.

    Parameters:
    in_dict (dict): A dictionary where keys are compound IDs and values are their counts.
    react_id_form (dict): A dictionary mapping compound IDs to their chemical formulas.

    Returns:
    dict: A dictionary where keys are chemical formulas and values are their counts.
    """
    return {react_id_form[id]: count for id, count in in_dict.items()}


def convert_formulas_to_ids(formulas_dict, react_id_form):
    """
    Converts a dictionary of chemical formulas to their corresponding compound IDs.

    Parameters:
    formulas_dict (dict): A dictionary where keys are chemical formulas and values are their counts.
    react_id_form (dict): A dictionary mapping compound IDs to their chemical formulas.

    Returns:
    dict: A dictionary where keys are compound IDs and values are their counts.
    """
    inverse_react_id_form = {v: k for k, v in react_id_form.items()}
    return {inverse_react_id_form[formula]: count for formula, count in formulas_dict.items()}


def convert_form_dict_to_elements(form_dict):
    """
    Converts a dictionary of chemical formulas and their counts into a dictionary of elements and their counts.

    Parameters:
    form_dict (dict): A dictionary where keys are chemical formulas and values are their counts.

    Returns:
    dict: A dictionary where keys are element symbols and values are their counts in the formulas.
    """
    elements = {}
    for formula, count in form_dict.items():
        elements = add_dicts(elements, multiply_dict(convert_formula_to_dict(formula), count))
    return elements


def get_eq(old_eq, reactants, products, c_data):
    """
    Generates a new chemical equation string by converting reactants and products from formulas to IDs.

    Parameters:
    old_eq (str): The original chemical equation string.
    reactants (dict): A dictionary where keys are chemical formulas and values are their counts for reactants.
    products (dict): A dictionary where keys are chemical formulas and values are their counts for products.
    c_data (DataFrame): A pandas DataFrame containing compound data with 'compound_id' and 'formula' columns.

    Returns:
    str: A string representation of the new chemical equation in the format 'reactants <=> products'.
    """
    lhs, rhs = eq_to_dict(old_eq)
    l_key = get_ids_to_formulas(lhs, c_data)
    r_key = get_ids_to_formulas(rhs, c_data)

    reactants = convert_formulas_to_ids(reactants, l_key)
    products = convert_formulas_to_ids(products, r_key)

    eq_left = [f"{v} {k}" for k, v in reactants.items()]
    eq_right = [f"{v} {k}" for k, v in products.items()]
    return " + ".join(eq_left) + " <=> " + " + ".join(eq_right)


def get_formulas_from_eq(eq, c_data):
    """
    Converts a chemical equation string into dictionaries of reactants and products with their chemical formulas.

    Parameters:
    eq (str): A string representing a chemical equation, with reactants and products separated by '<=>'.
    c_data (DataFrame): A pandas DataFrame containing compound data with 'compound_id' and 'formula' columns.

    Returns:
    tuple: A tuple containing two dictionaries:
           - The first dictionary contains the converted reactants with chemical formulas as keys and their counts as values.
           - The second dictionary contains the converted products with chemical formulas as keys and their counts as values.
    """
    # Convert the Eq into the dicts
    reactants, products = eq_to_dict(eq)

    # Get the conversion of the ids to formulas
    react_id_form_key = get_ids_to_formulas(reactants, c_data)
    prod_id_form_key = get_ids_to_formulas(products, c_data)

    # Convert the reactants into formulas
    converted_reactants = convert_ids_to_formulas(reactants, react_id_form_key)
    converted_products = convert_ids_to_formulas(products, prod_id_form_key)

    return converted_reactants, converted_products


def get_elements_from_eq(eq, c_data):
    """
    Converts a chemical equation string into dictionaries of reactants and products,
    and then converts these dictionaries into dictionaries of elements and their counts.

    Parameters:
    eq (str): A string representing a chemical equation, with reactants and products separated by '<=>'.
    c_data (DataFrame): A pandas DataFrame containing compound data with 'compound_id' and 'formula' columns.

    Returns:
    tuple: A tuple containing four dictionaries:
           - The first dictionary contains the converted reactants with chemical formulas as keys and their counts as values.
           - The second dictionary contains the converted products with chemical formulas as keys and their counts as values.
           - The third dictionary contains the elements and their counts in the reactants.
           - The fourth dictionary contains the elements and their counts in the products.
    """
    # Convert the Eq into the formula dicts
    converted_reactants, converted_products = get_formulas_from_eq(eq, c_data)

    # Convert the formulas into reactants
    react_ele = convert_form_dict_to_elements(converted_reactants)
    prod_ele = convert_form_dict_to_elements(converted_products)

    return converted_reactants, converted_products, react_ele, prod_ele


def get_missing_elements(react_ele, prod_ele):
    """
    Identifies the elements that are missing in the reactants and products.

    Parameters:
    react_ele (dict): A dictionary where keys are element symbols and values are their counts in the reactants.
    prod_ele (dict): A dictionary where keys are element symbols and values are their counts in the products.

    Returns:
    tuple: A tuple containing two lists:
           - The first list contains elements that are missing in the reactants.
           - The second list contains elements that are missing in the products.
    """
    missing_in_prod, missing_in_react = compare_dict_keys(react_ele, prod_ele)
    return list(missing_in_react), list(missing_in_prod)


def check_missing_elements(react_ele, prod_ele):
    """
    Checks if there are any missing elements in the reactants or products.

    Parameters:
    react_ele (dict): A dictionary where keys are element symbols and values are their counts in the reactants.
    prod_ele (dict): A dictionary where keys are element symbols and values are their counts in the products.

    Returns:
    bool: True if there are missing elements in either reactants or products, False otherwise.
    """
    missing_in_react, missing_in_prod = get_missing_elements(react_ele, prod_ele)
    if len(missing_in_react + missing_in_prod) > 0:
        return True
    else:
        return False


def check_missing_formulas(eq, c_data):
    """
    Checks if there are any missing chemical formulas for the compound IDs in the given chemical equation.

    Parameters:
    eq (str): A string representing a chemical equation, with reactants and products separated by '<=>'.
    c_data (DataFrame): A pandas DataFrame containing compound data with 'compound_id' and 'formula' columns.

    Returns:
    bool: True if there are missing formulas for any compound IDs, False otherwise.
    """
    reactants, products = eq_to_dict(eq)
    ids = list(reactants.keys()) + list(products.keys())
    formulas = get_formulas_from_ids(ids, c_data)
    return len(formulas) != len(ids)


def check_eq_unbalanced(react_ele, prod_ele):
    """
    Checks if a chemical equation is unbalanced by verifying if all element counts are positive and non-zero,
    and if the reactants and products have matching element counts.

    Parameters:
    react_ele (dict): A dictionary where keys are element symbols and values are their counts in the reactants.
    prod_ele (dict): A dictionary where keys are element symbols and values are their counts in the products.

    Returns:
    bool: True if the equation is unbalanced, False otherwise.
    """
    # Check if all values in the dictionaries are positive and non-zero
    all_positive_react = all(value > 0 for value in react_ele.values())
    all_positive_prod = all(value > 0 for value in prod_ele.values())

    # Check if the dictionaries are unbalanced
    diff_ele_react, diff_ele_prod = compare_dict_values(react_ele, prod_ele)
    unbalanced = len(diff_ele_react) + len(diff_ele_prod) > 0

    return not all_positive_react or not all_positive_prod or unbalanced


def sort_dict_by_keys(input_dict):
    """
    Returns a dictionary sorted by its keys.

    Parameters:
    input_dict (dict): The dictionary to be sorted.

    Returns:
    dict: A new dictionary sorted by its keys.
    """
    return dict(sorted(input_dict.items()))


def standardise_eq(eq):
    """
    Standardise the equation by sorting the reactants and products.

    Parameters:
    eq (str): The equation to be standardised.

    Returns:
    str: The standardised equation.
    """
    reactants, products = eq_to_dict(eq)
    return dicts_to_eq(sort_dict_by_keys(reactants), sort_dict_by_keys(products))


def contains_var_list(reactants, products, var_list=None):
    """
    Checks if any of the values in the reactants or products dictionaries contain any of the variables in var_list.
    Returns a list of the variables that are present.

    Parameters:
    reactants (dict): A dictionary where keys are compound identifiers and values are their counts for reactants.
    products (dict): A dictionary where keys are compound identifiers and values are their counts for products.
    var_list (list, optional): A list of variable names to check for in the values. Default is ['n', 'm', 'x'].

    Returns:
    list: A list of variables that are present in any value.
    """
    if var_list is None:
        var_list = ['n', 'm', 'x']
    # Convert all the dict values to strings
    reactants = {k: str(v) for k, v in reactants.items()}
    products = {k: str(v) for k, v in products.items()}
    present_vars = []
    for value in reactants.values():
        for var in var_list:
            if var in value and var not in present_vars:
                present_vars.append(var)
    for value in products.values():
        for var in var_list:
            if var in value and var not in present_vars:
                present_vars.append(var)
    return present_vars


def solve_for(elements, var='n'):
    """
    Solves for the smallest value of the variable that makes each element expression greater than 0.

    Parameters:
    elements (list): A list of strings representing element expressions.
    var (str): The variable to solve for. Default is 'n'.

    Returns:
    int: The smallest value of the variable that makes each element expression greater than 0.
    """

    min_var = 1
    for element in elements:
        # Replace var with a symbolic variable
        expr = element  # .replace(var, var)
        # Solve for the smallest var that makes the expression greater than 0
        var_value = eval(expr.replace(var, '0'))
        if var_value <= 0:
            min_var = max(min_var, -var_value + 1)
    return min_var


def find_min_integers(expr_str):
    """
    Finds the smallest integer values of the variables that make the expression positive.

    Note this finds a valid solution, but it may not be the smallest possible value.

    Parameters:
    expr_str (str): The input expression as a string.

    Returns:
    dict: A dictionary with variable names as keys and their smallest positive integer values as values.
    """
    # Parse the expression string
    expr = sp.sympify(expr_str)

    # Extract the variables from the expression
    variables = expr.free_symbols

    # Initialize a dictionary to store the results
    result = {}

    # Solve iteratively for each variable
    for var in variables:
        # Set all other variables to 1 for simplicity
        assumptions = {v: 1 for v in variables if v != var}
        # Solve for the current variable
        sol = sp.solve(expr.subs(assumptions) - 1, var)
        # Find the smallest integer value that satisfies the condition
        min_val = max(1, sp.ceiling(sol[0])) if sol else 1
        result[var] = min_val

    # Return the results as a dictionary where the keys are strings
    return {str(k): v for k, v in result.items()}


def delete_pm_keys(dictionary):
    """
    Deletes any keys in the dictionary that are equal to '+' or '-'.

    Parameters:
    dictionary (dict): The dictionary from which to delete the keys.

    Returns:
    dict: The dictionary with the specified keys removed.
    """
    keys_to_remove = ['+', '-']
    for key in keys_to_remove:
        if key in dictionary:
            del dictionary[key]
    return dictionary


def fix_multiply_tar(expression, target_letter):
    """
    Replaces occurrences of a number followed by a target letter with the number followed by '*' and the target letter.

    Parameters:
    expression (str): The input string containing the expression.
    target_letter (str): The target letter to match after the number.

    Returns:
    str: The modified expression with replacements.
    """
    pattern = rf'(\d+){target_letter}'
    replacement = rf'\1*{target_letter}'
    return re.sub(pattern, replacement, expression)


def fix_multiply_tar_all(expression, target_letters=None):
    """
    Replaces occurrences of a number followed by any target letter in the target_letters list with the number followed by '*' and the target letter.

    Parameters:
    expression (str): The input string containing the expression.
    target_letters (list, optional): A list of target letters to match after the number. Defaults to ["n", "m", "x"].

    Returns:
    str: The modified expression with replacements.
    """
    if target_letters is None:
        target_letters = ["n", "m", "x"]
    for target_letter in target_letters:
        expression = fix_multiply_tar(expression, target_letter)
    return expression


def check_eq_unbalanced_safe(reactants, products):
    # Check if the equation contains 'n', 'm', or 'x'
    if contains_var_list(reactants, products):
        # Convert all the dict values to strings
        reactants = {k: str(v) for k, v in reactants.items()}
        products = {k: str(v) for k, v in products.items()}
        # Get the values in the reactants and products
        reactants_values = list(reactants.values())
        products_values = list(products.values())
        full_list = reactants_values + products_values
        # Solve for n
        n_val = solve_for(full_list)
        print(f"n = {n_val}")
        # Substitute the n value into the reactants and products
        reactants = {k: fix_multiply_tar(v, 'n').replace('n', str(n_val)) for k, v in reactants.items()}
        products = {k: fix_multiply_tar(v, 'n').replace('n', str(n_val)) for k, v in products.items()}
        print(reactants)
        print(products)
        # eval the values in the reactants and products
        reactants = {k: eval(v) for k, v in reactants.items()}
        products = {k: eval(v) for k, v in products.items()}
        print(reactants)
        print(products)
        return check_eq_unbalanced(reactants, products)

    else:
<<<<<<< HEAD
        return check_eq_unbalanced(reactants, products)
=======
        return False


def replace_substrings(s:str, replacements:dict):
    """
    Within a string, replaces all instances of each key in a dictionary with its corresponding value.
    Keys and values must all be strings. Values may be empty strings.

    Parameters:
    s (str): The string

    replacements (dict): A dictionary with format {"string_to_be_replaced" : "replacement_string"}

    Returns:
    s_out: The string with all replacements made.
    """
    s_out = s
    for k,v in replacements.items():
        s_out = s_out.replace(k,v)
    return s_out


def reroute_obsolete_ecs(reaction_file = 'data/kegg_data_R.csv.zip', 
                         enzyme_pointer_file = 'data/kegg_enzyme_pointers.csv.zip'):
    """
    Loads a reaction csv (with column "ec") and converts obsolete ECs to their active equivalents.

    Parameters:
    reaction_file (str): file path for reactions csv with column "ec"
    enzyme_pointer_file (str): file path for enzyme pointers, i.e. map from obsolete to active ECs.

    Returns:
    reaction_df (pd.DataFrame): A DataFrame with obsolete ECs converted to active equivalents
    """
    # infer enzyme pointers
    enzyme_pointers = infer_kegg_enzyme_pointers()
    # load the data
    reaction_df = pd.read_csv(reaction_file, header=0, index_col=0).fillna('')
    enzyme_pointers = pd.read_csv(enzyme_pointer_file, header=0, index_col=0).fillna('')
    # flag the EC serial numbers to replace or remove.
    replacement_ecs = enzyme_pointers.query('rerouted')['updated_ec'].to_dict()
    # split EC field to avoid erroneous replacements from partial substring overlap
    new_ecs = reaction_df['ec'].str.split().explode().fillna('').copy(deep=True)
    # if whole "ec" field matches, replace with updated ec
    new_ecs.replace(replacement_ecs, inplace=True)
    # revert ec field back to a list of ecs
    new_ecs = new_ecs.groupby(level=0).agg(' '.join)
    # store old ec field in a new column to ensure data isn't lost upon overwrite
    reaction_df['ec_orig'] = reaction_df['ec'].copy(deep=True)
    reaction_df['ec'] = new_ecs
    reaction_df = reaction_df.replace('',float('nan'))
    reaction_df.to_csv(reaction_file, compression='zip', encoding='utf-8')
    return reaction_df.reset_index()
>>>>>>> e18c30b8
<|MERGE_RESOLUTION|>--- conflicted
+++ resolved
@@ -1,11 +1,8 @@
 import re
 import pandas as pd
 import chemparse
-<<<<<<< HEAD
 import sympy as sp
-=======
 from .lets_get_kegg import infer_kegg_enzyme_pointers
->>>>>>> e18c30b8
 
 
 def strip_ionic_states(formula):
@@ -711,9 +708,6 @@
         return check_eq_unbalanced(reactants, products)
 
     else:
-<<<<<<< HEAD
-        return check_eq_unbalanced(reactants, products)
-=======
         return False
 
 
@@ -766,5 +760,4 @@
     reaction_df['ec'] = new_ecs
     reaction_df = reaction_df.replace('',float('nan'))
     reaction_df.to_csv(reaction_file, compression='zip', encoding='utf-8')
-    return reaction_df.reset_index()
->>>>>>> e18c30b8
+    return reaction_df.reset_index()